--- conflicted
+++ resolved
@@ -6,28 +6,12 @@
 
 ## Upgrading
 
-<<<<<<< HEAD
-<<<<<<< HEAD
-* Upgrading metric `__init__` to names from api-common release [v0.6.0](https://github.com/frequenz-floss/frequenz-api-common/releases/tag/v0.6.0)
-=======
-<!-- Here goes notes on how to upgrade from previous versions, including deprecations and what they should be replaced with -->
->>>>>>> 8552b82d
-
-## New Features
-
-<!-- Here goes the main new features and examples or instructions on how to use them -->
-=======
 <!-- Here goes notes on how to upgrade from previous versions, including deprecations and what they should be replaced with -->
 
 ## New Features
 
 * Additional information for energy metric
->>>>>>> fd64a93 (Add additional info to inform energy metric users)
 
 ## Bug Fixes
 
-<!-- Here goes notable bug fixes that are worth a special mention or explanation -->
-<<<<<<< HEAD
-=======
-
->>>>>>> fd64a93 (Add additional info to inform energy metric users)+<!-- Here goes notable bug fixes that are worth a special mention or explanation -->